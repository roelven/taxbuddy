<!DOCTYPE html>
<html>
    <head>
        <meta charset="utf-8" />
        <meta name="viewport" content="width=device-width, initial-scale=1" />
        <title>TaxBuddy</title>
        <link rel="stylesheet" href="css/jquery.mobile-1.1.0.min.css" />
        <link rel="stylesheet" href="css/jquery.signaturepad.css">
        <link rel="stylesheet" href="css/default.css" />
        <script src="js/jquery.min.js"></script>
        <script src="js/jquery.mobile-1.1.0.min.js"></script>
        <script src="js/jquery.ba-hashchange.min.js"></script>
        <script src="js/jquery.signaturepad.min.js"></script>
        <script src="js/json2.min.js"></script>
        <script src="js/throbber.js"></script>
        <script src="js/default.js"></script>
    </head>
    <body>
        <div data-role="page" class="home" id="page1">
            <div data-role="content">
                <img width="260" height="264" alt="TaxBuddy" src="img/taxbuddy_logo.png" id="tb_logo" />
                <div>
                    <ol>
                        <li>
                            <strong>
                                Fotografiere die Lohnsteuerbescheinigung
                            </strong>
                        </li>
                        <li>
                            <strong>
                                Beantworte ein paar Fragen
                            </strong>
                        </li>
                        <li>
                            <strong>
                                Ausdrucken &amp; abschicken
                            </strong>
                        </li>
                    </ol>
                </div>
                <a data-role="button" data-transition="slide" href="#page2" data-icon="arrow-r" data-iconpos="right">
                    Foto machen
                </a>
            </div>
        </div>
        <div data-role="page" class="photo" id="page2">
            <div data-role="content">
              <a data-role="button" id="photo-button" data-transition="slide" href="#page6" data-icon="arrow-r" data-iconpos="right"  style="display: none">
                  weiter
              </a>
            </div>
        </div>
        <div data-role="page" class="photo-loading" id="page6">
            <div data-role="content">
                <div>
                  <p>Deine Lohnsteuerbescheinigung wird eingelesen</p>
                  <div id="throbber"></div>
                  <a data-role="button" id="loading-button" data-transition="slide" href="#page7" data-icon="arrow-r" data-iconpos="right"  style="display: none"></a>
                </div>
            </div>
        </div>
        <div data-role="page" class="identify" id="page7">
            <div data-role="content">
                <h3>
                    Wohnst du noch hier?
                </h3>
                <p>
                  JOHAN HACKER<br />
                  FROHNHAUSER STR. 109<br />
                  45144 ESSEN<br />
                </p>
                <p>
                  <br />
                </p>
                <a data-role="button" data-transition="slide" href="#page8" data-icon="arrow-r" data-iconpos="right">
                    Ja, stimmt
                </a>
                <a data-role="button" data-transition="pop" href="#page12" data-icon="forward" data-iconpos="right">
                    Nein, ich bin umgezogen
                </a>
            </div>
        </div>
        <div data-role="page" class="finalize" id="page8">
            <div data-role="content">
                <div>
                    <h3>Fertig!</h3>
                    <p>
                      Wohin soll das Finanzamt die Steuerrückzahlung überweisen?
                    </p>
                    <div data-role="fieldcontain">
                      <fieldset data-role="controlgroup">
<<<<<<< HEAD
                        <label for="textinput5">Bank daten</label><br />
=======
                        <label for="textinput5">Bankdaten
                        </label>
>>>>>>> 38f7ceb3
                        <input id="textinput5" placeholder="Konto" value="" type="text" />
                        <br />
                        <input id="textinput6" placeholder="BLZ" value="" type="text" />
                      </fieldset>
                    </div>
                    <div data-role="fieldcontain">
                            <!-- <a href="#clear" style="float:right;">Clear</a> -->
                        <fieldset data-role="controlgroup">
                          <label for="textinput6" style="float:left">Unterschrift</label><br />
                          <form method="post" action="#" class="sigPad">
                            <div class="sig sigWrapper ui-body-c ui-corner-all ui-shadow-inset">
                              <canvas class="pad" width="450" height="96"></canvas>
                              <input type="hidden" name="output" class="output" value="">
                            </div>
                          </form>


                        </fieldset>
                    </div>

                    <a data-role="button" data-transition="slide" data-theme="b" href="#page14">
                        Jetzt abschicken
                    </a>
                    <a data-role="button" data-transition="slide" href="#page12" data-icon="arrow-r" data-iconpos="right">
                        Warte ich will optimieren
                    </a>

                </div>
            </div>
        </div>
        <div data-role="page" id="page9">
            <div data-role="content">
                <div>
                    <p>
                        <strong>
                            Gib deine neue Adresse an:
                        </strong>
                    </p>
                </div>
                <div data-role="fieldcontain">
                    <fieldset data-role="controlgroup">
                        <label for="textarea1">
                        </label>
                        <textarea id="textarea1" placeholder="">
                        </textarea>
                    </fieldset>
                </div>
                <div data-role="fieldcontain">
                    <fieldset data-role="controlgroup" data-type="horizontal">
                        <legend>
                            Warum bist du umgezogen?
                        </legend>
                        <input name="radiobuttons1" id="radio1" value="privat" type="radio" />
                        <label for="radio1">
                            Privat
                        </label>
                        <input name="radiobuttons1" id="radio2" value="beruflich" type="radio" />
                        <label for="radio2">
                            Beruflich
                        </label>
                        <input name="radiobuttons1" id="radio3" value="beruflich" type="radio" />
                        <label for="radio3">
                            Beides
                        </label>
                    </fieldset>
                </div>
                <div data-role="fieldcontain">
                    <fieldset data-role="controlgroup">
                        <label for="textinput1">
                            Wieviel hat der Umzug gekostet?
                        </label>
                        <input id="textinput1" placeholder="" value="z.B. 2000 €" type="text" />
                    </fieldset>
                </div>
                <a data-role="button" data-transition="slide" href="#page10" data-icon="arrow-r" data-iconpos="right">
                    weiter
                </a>
            </div>
        </div>
        <div data-role="page" id="page10">
            <div data-role="content">
                <div>
                    <p>
                        <strong>
                            <br />
                        </strong>
                    </p>
                </div>
                <div data-role="fieldcontain">
                    <fieldset data-role="controlgroup">
                        <label for="textinput2">
                            Gib deine Steuernummer ein
                        </label>
                        <input id="textinput2" placeholder="" value="" type="text" />
                    </fieldset>
                </div>
                <div>
                    <p>
                        <strong>
                            Wenn du noch keine Steuernummer hast, kein Problem. Wir wissen auch nicht
                            so genau ...
                        </strong>
                    </p>
                </div>
                <a data-role="button" data-transition="slide" href="#page11" data-icon="arrow-r" data-iconpos="right">
                    weiter
                </a>
            </div>
        </div>
        <div data-role="page" id="page11">
            <div data-role="content">
                <div data-role="fieldcontain">
                    <fieldset data-role="controlgroup">
                        <label for="textinput3">
                            Hast du Fachliteratur gekauft? Wie viel hast du ausgeben?
                        </label>
                        <input id="textinput3" placeholder="" value="0 €" type="text" />
                    </fieldset>
                </div>
                <div data-role="fieldcontain">
                    <fieldset data-role="controlgroup">
                        <label for="textinput4">
                            Hast du dich fortgebildet? Wieviel hast du dafür ausgegeben?
                        </label>
                        <input id="textinput4" placeholder="" value="0 €" type="text" />
                    </fieldset>
                </div>
                <a data-role="button" data-transition="slide" href="page12" data-icon="arrow-r" data-iconpos="right">
                    weiter
                </a>
            </div>
        </div>
        <div data-role="page" id="page12">
            <div data-role="content">
                <h3>Optimize!</h3>

                <div data-role="fieldcontain">
                    <fieldset data-role="controlgroup">
                        <label for="textinput5">
                            Kontonummer
                        </label>
                        <input id="textinput5" placeholder="" value="" type="text" />
                    </fieldset>
                </div>
                <div data-role="fieldcontain">
                    <fieldset data-role="controlgroup">
                        <label for="textinput6">
                            Bankleitzahl
                        </label>
                        <input id="textinput6" placeholder="" value="" type="text" />
                    </fieldset>
                </div>
                <div data-role="fieldcontain">
                    <fieldset data-role="controlgroup">
                        <label for="textinput7">
                            Email
                        </label>
                        <input id="textinput7" placeholder="" value="" type="text" />
                    </fieldset>
                </div>
                <a data-role="button" class="button visible" data-transition="slide" href="#" data-icon="arrow-r" data-iconpos="right">
                    weiter
                </a>

                <a href="#page14" class="hidden button" style="display: none"></a>
            </div>
        </div>
        <div data-role="page" id="page14">
          <div data-role="content">
            <h3>
                Das war Einfach oder?
            </h3>
            <p>
              Erzähle jetzt deinen Freunden von TaxBuddy:
            </p>
              <p><div class="fb-like" data-send="false" data-width="280"></div></p>
              <div>
                <a class="twitter-share-button" data-count="horizontal">Tweet</a>
                <div class="g-plusone" data-size="medium"></div>
              </div>
              <div id="fb-root"></div><!-- fb needs this -->
            </div>
            <a data-role="button" class="button visible" data-transition="slide" href="#page1" data-icon="arrow-r" data-iconpos="right">
                Fang wieder von vorne an
            </a>

          </div>
        </div>
        <script>
        $(document).ready(function () {
          var options = {
            'bgColour'  : 'transparent',
            'drawOnly'  : true
          };
          $('.sigPad').signaturePad(options);
          $('#throbber').throbber();
        });

          (function(d, s) {
            var js, fjs = d.getElementsByTagName(s)[0], load = function(url, id) {
              if (d.getElementById(id)) {return;}
              js = d.createElement(s); js.src = url; js.id = id;
              fjs.parentNode.insertBefore(js, fjs);
            };
            load('//connect.facebook.net/en_US/all.js#appId=381370078572070&xfbml=1', 'fbjssdk');
            load('//platform.twitter.com/widgets.js', 'tweetjs');
          }(document, 'script'));
        </script>
    </body>
</html><|MERGE_RESOLUTION|>--- conflicted
+++ resolved
@@ -89,12 +89,8 @@
                     </p>
                     <div data-role="fieldcontain">
                       <fieldset data-role="controlgroup">
-<<<<<<< HEAD
-                        <label for="textinput5">Bank daten</label><br />
-=======
                         <label for="textinput5">Bankdaten
                         </label>
->>>>>>> 38f7ceb3
                         <input id="textinput5" placeholder="Konto" value="" type="text" />
                         <br />
                         <input id="textinput6" placeholder="BLZ" value="" type="text" />
